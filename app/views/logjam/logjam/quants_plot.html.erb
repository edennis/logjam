<%= render "header" %>
<div id='distribution-plot'>
  <script type="text/javascript+protovis">

<%
   available_shapes = ["circle", "square", "diamond", "triangle"]
   num_shapes = available_shapes.length
   resources, colors, data, shapes = [], [], {}, []
   max_x = 100
   max_y = 1
   i = -1
   @resources.reverse.each do |r|
     rd = @dataset.histogram_data(r)
     next if rd == []
     resources << r
     colors << Logjam::Resource.color(r,0.7)
     shapes << (r == "gc_time" ? "cross" : available_shapes[(i+=1) % num_shapes])
     data[r] = rd
     max_x = [max_x, rd.map(&:first).max].max
     max_y = [max_y, rd.map(&:second).max].max
   end
%>

var
    w = 700,
    h  = 500,
    x = pv.Scale.log(<%= @xmin %>, <%= max_x %>).range(0, w).nice(),
    y = pv.Scale.log(1, <%= max_y %>).range(0, h).nice(),
    legend = <%= raw resources.to_json.gsub(/_/,' ') %>,
    colors = pv.colors(<%= raw colors.to_json %>),
    shapes = <%= raw shapes.to_json %> ;

/* The root panel. */
var vis = new pv.Panel()
    .width(w)
    .height(h)
    .margin(80)
    .strokeStyle("#999");

/* Title */
vis.add(pv.Label)
    .left(w/2)
    .top(-40)
    .font("16px sans-serif")
    .textAlign("center")
    .textBaseline("middle")
    .text("<%= @xlabel %> distribution on <%= h @dataset.date %> for '<%= h @dataset.page_description %>'");

/* X-label */
vis.add(pv.Label)
    .left(w/2)
    .bottom(-40)
    .font("12px sans-serif")
    .textAlign("center")
    .textBaseline("middle")
    .text("<%= @xlabel %>");

/* X-axis and ticks. */
vis.add(pv.Rule)
    .data(x.ticks())
    .strokeStyle("#999")
    .left(x)
    .bottom(function(d) (this.index % 9 == 0) ? -10 : -5)
    .height(function(d) (this.index % 9 == 0) ? 10 : 5)
  .anchor("bottom").add(pv.Label)
    .visible(function(d) this.index % 9 == 0)
    .text(function(d) d);

/* Y-label */
vis.add(pv.Label)
    .left(-50)
    .bottom(h/2)
    .font("12px sans-serif")
    .textAlign("center")
    .textBaseline("middle")
    .textAngle(-Math.PI / 2)
    .text("Number of requests");

<<<<<<< HEAD
/* Y-axis and ticks. */
vis.add(pv.Rule)
    .data(y.ticks())
    .strokeStyle("#999")
    .bottom(y)
    .left(function(d) (this.index % 9 == 0) ? -10 : -5)
    .width(function(d) (this.index % 9 == 0) ? 10 : 5)
  .anchor("left").add(pv.Label)
    .visible(function(d) this.index % 9 == 0)
    .text(function(d) d);

<% resources.each_with_index do |r,i| -%>
vis.add(pv.Dot)
=======
var yaxis = vis.append("svg:line")
    .style("fill", "#999")
    .style("stroke", "#999")
    .attr("x1", 0)
    .attr("y1", h)
    .attr("x2", 0)
    .attr("y2", 0);

vis.selectAll(".ytick")
     .data(y.ticks())
   .enter().append("line")
     .attr("class", "ytick")
     .attr("x1", 0)
     .attr("x2", function(d,i){ return (i % 9 == 0 || i % 9 == 4) ? -10 : -5; })
     .attr("y1", y)
     .attr("y2", y)
     .style("fill", "#999")
     .style("stroke", "#999");

vis.selectAll(".ylabel")
      .data(y.ticks())
    .enter().append("text")
      .attr("class", "ylabel")
      .attr("x", 0)
      .attr("y", function(d){ return h-y(d); })
      .attr("dx", function(d, i) { return (i % 9 == 0 || i % 9 == 4 ) ? -20 : -15; })
      .attr("text-anchor", "middle")
      .attr("display", function(d,i){ return (i % 9 == 0 || i % 9 == 4) ? null : "none"; })
      .style("font", "8px sana-serif")
      .text(String);


<% resources.each_with_index do |r,i| -%>
<% klazz="shape#{i}" -%>
vis.selectAll(".<%=klazz%>")
>>>>>>> 0e8a141e
    .data(<%= data[r].to_json %>)
    .left(function(d) x(d[0]))
    .bottom(function(d) y(d[1]))
    .lineWidth(1)
    .size(9)
    .shape(shapes[<%= i %>])
    .strokeStyle("<%= raw colors[i] %>")
    .fillStyle("<%= raw colors[i] %>");
<% end %>

/* Legend. */
vis.add(pv.Dot)
    .data(legend)
    .left(function(d) w-100)
    .bottom(function(d) h-20-12*this.index)
    .lineWidth(1)
    .size(16)
    .strokeStyle(colors)
    .fillStyle(colors)
    .shape(function() shapes[this.index])
    .add(pv.Label)
       .textBaseline("middle")
       .textMargin(7)
       .text(function() legend[this.index]);

vis.render();

  </script>
</div><|MERGE_RESOLUTION|>--- conflicted
+++ resolved
@@ -1,9 +1,9 @@
 <%= render "header" %>
 <div id='distribution-plot'>
-  <script type="text/javascript+protovis">
+  <script type="text/javascript">
 
 <%
-   available_shapes = ["circle", "square", "diamond", "triangle"]
+   available_shapes = ["circle", "square", "diamond", "triangle-down"]
    num_shapes = available_shapes.length
    resources, colors, data, shapes = [], [], {}, []
    max_x = 100
@@ -24,73 +24,78 @@
 var
     w = 700,
     h  = 500,
-    x = pv.Scale.log(<%= @xmin %>, <%= max_x %>).range(0, w).nice(),
-    y = pv.Scale.log(1, <%= max_y %>).range(0, h).nice(),
+    x = d3.scale.log().domain([<%= @xmin %>, <%= max_x %>]).range([0, w]).nice(),
+    y = d3.scale.log().domain([1, <%= max_y %>]).range([0, h]).nice(),
     legend = <%= raw resources.to_json.gsub(/_/,' ') %>,
-    colors = pv.colors(<%= raw colors.to_json %>),
+    colors = d3.scale.ordinal().range(<%= raw colors.to_json %>),
     shapes = <%= raw shapes.to_json %> ;
 
 /* The root panel. */
-var vis = new pv.Panel()
-    .width(w)
-    .height(h)
-    .margin(80)
-    .strokeStyle("#999");
+var vis = d3.select("#distribution-plot")
+    .append("svg")
+     .attr("width", w+100)
+     .attr("height", h+100)
+     .append("g")
+       .attr("transform", "translate(50,50)");
 
 /* Title */
-vis.add(pv.Label)
-    .left(w/2)
-    .top(-40)
-    .font("16px sans-serif")
-    .textAlign("center")
-    .textBaseline("middle")
+vis.append("svg:text")
+    .attr("dy", -10)
+    .attr("dx", w/2)
+    .attr("text-anchor", "middle")
+    .style("font", "16px sans-serif")
     .text("<%= @xlabel %> distribution on <%= h @dataset.date %> for '<%= h @dataset.page_description %>'");
 
 /* X-label */
-vis.add(pv.Label)
-    .left(w/2)
-    .bottom(-40)
-    .font("12px sans-serif")
-    .textAlign("center")
-    .textBaseline("middle")
+vis.append("svg:text")
+    .attr("dy", h+40)
+    .attr("dx", w/2)
+    .style("font", "12px sans-serif")
+    .attr("text-anchor", "middle")
     .text("<%= @xlabel %>");
 
-/* X-axis and ticks. */
-vis.add(pv.Rule)
-    .data(x.ticks())
-    .strokeStyle("#999")
-    .left(x)
-    .bottom(function(d) (this.index % 9 == 0) ? -10 : -5)
-    .height(function(d) (this.index % 9 == 0) ? 10 : 5)
-  .anchor("bottom").add(pv.Label)
-    .visible(function(d) this.index % 9 == 0)
-    .text(function(d) d);
+/* X-axis, ticks and tick labels. */
+var xaxis = vis.append("svg:line")
+    .style("fill", "#999")
+    .style("stroke", "#999")
+    .attr("x1", 0)
+    .attr("y1", h)
+    .attr("x2", w)
+    .attr("y2", h);
+
+vis.selectAll(".xtick")
+     .data(x.ticks())
+   .enter().append("line")
+     .attr("class", "xtick")
+     .attr("x1", x)
+     .attr("x2", x)
+     .attr("y1", h)
+     .attr("y2", function(d,i){ return (i % 9 == 0 || i % 9 == 4) ? h + 10 : h + 5; })
+     .style("fill", "#999")
+     .style("stroke", "#999");
+
+vis.selectAll(".xlabel")
+      .data(x.ticks())
+    .enter().append("text")
+      .attr("class", "xlabel")
+      .attr("x", x)
+      .attr("y", h)
+      .attr("dy", function(d, i) { return (i % 9 == 0 || i % 9 == 4 ) ? 20 : 15; })
+      .attr("text-anchor", "middle")
+      .attr("display", function(d,i){ return (i % 9 == 0 || i % 9 == 4) ? null : "none"; })
+      .style("font", "8px sans-serif")
+      .text(String);
+
 
 /* Y-label */
-vis.add(pv.Label)
-    .left(-50)
-    .bottom(h/2)
-    .font("12px sans-serif")
-    .textAlign("center")
-    .textBaseline("middle")
-    .textAngle(-Math.PI / 2)
+vis.append("svg:text")
+    .attr("dy", -40)
+    .attr("dx", -w/2+100)
+    .style("font", "12px sans-serif")
+    .attr("text-anchor", "middle")
+    .attr("transform", "rotate(270)")
     .text("Number of requests");
 
-<<<<<<< HEAD
-/* Y-axis and ticks. */
-vis.add(pv.Rule)
-    .data(y.ticks())
-    .strokeStyle("#999")
-    .bottom(y)
-    .left(function(d) (this.index % 9 == 0) ? -10 : -5)
-    .width(function(d) (this.index % 9 == 0) ? 10 : 5)
-  .anchor("left").add(pv.Label)
-    .visible(function(d) this.index % 9 == 0)
-    .text(function(d) d);
-
-<% resources.each_with_index do |r,i| -%>
-vis.add(pv.Dot)
-=======
 var yaxis = vis.append("svg:line")
     .style("fill", "#999")
     .style("stroke", "#999")
@@ -126,33 +131,33 @@
 <% resources.each_with_index do |r,i| -%>
 <% klazz="shape#{i}" -%>
 vis.selectAll(".<%=klazz%>")
->>>>>>> 0e8a141e
     .data(<%= data[r].to_json %>)
-    .left(function(d) x(d[0]))
-    .bottom(function(d) y(d[1]))
-    .lineWidth(1)
-    .size(9)
-    .shape(shapes[<%= i %>])
-    .strokeStyle("<%= raw colors[i] %>")
-    .fillStyle("<%= raw colors[i] %>");
+  .enter().append("svg:path")
+    .attr("class", "<%=klazz%>")
+    .attr("transform", function(d) { return "translate(" + x(d[0]) + "," + (h-y(d[1])) + ")"; })
+    .attr("d", d3.svg.symbol().type(shapes[<%= i %>]).size(24))
+    .style("stroke", "<%= raw colors[i] %>")
+    .style("fill", "<%= raw colors[i] %>");
 <% end %>
 
 /* Legend. */
-vis.add(pv.Dot)
+vis.selectAll(".legend")
     .data(legend)
-    .left(function(d) w-100)
-    .bottom(function(d) h-20-12*this.index)
-    .lineWidth(1)
-    .size(16)
-    .strokeStyle(colors)
-    .fillStyle(colors)
-    .shape(function() shapes[this.index])
-    .add(pv.Label)
-       .textBaseline("middle")
-       .textMargin(7)
-       .text(function() legend[this.index]);
+  .enter().append("svg:text")
+    .attr("class", "legend")
+    .attr("x", w-60)
+    .attr("y", function(d,i){return 20+14*i})
+    .style("font", "12px sans-serif")
+    .text(String);
 
-vis.render();
+vis.selectAll(".legendmark")
+    .data(legend)
+  .enter().append("svg:path")
+    .attr("class", "legendmark")
+    .attr("transform", function(d,i){ return "translate(" + (w-70) + "," + (17+14*i) + ")"; })
+    .attr("d", function(d,i){ return d3.svg.symbol().type(shapes[i]).size(48).call(); })
+    .style("stroke", colors)
+    .style("fill", colors);
 
   </script>
 </div>