--- conflicted
+++ resolved
@@ -1,97 +1,4 @@
-<<<<<<< HEAD
-<script type="text/javascript">
-function go_home() {
-  jQuery('#controller_action_page').val("::");
-  jQuery('#grouping option:selected').val("page");
-  jQuery('#resource option:selected').val("total_time");
-  jQuery('#filter-form').submit();
-}
-function view_grouping(grouping){
-  jQuery('#grouping option:selected').val(grouping);
-  jQuery('#filter-form').submit();
-}
-function view_resource(resource){
-  jQuery('#resource option:selected').val(resource);
-  jQuery('#filter-form').submit();
-}
-</script>
-<% form_tag({:action => :index}, :method => :get, :id => 'filter-form', :autocomplete => "off") do -%>
-<div id='header'>
-  <div id='filter'>
-    <input type="button" id='home-button' value="Logjam" onclick="go_home()"/>
-    <% unless Logjam.only_one_app? %>
-    <p class='filter-widget'>
-      <%= label :filter, 'application' %><br />
-      <%= select_tag 'app', options_for_select(Logjam.database_apps, params[:app]), :onchange => "form.submit()" %>
-    </p>
-    <% end %>
-    <% unless Logjam.only_one_env? %>
-    <p class='filter-widget'>
-      <%= label :filter, 'environment' %><br />
-      <%= select_tag 'env', options_for_select(Logjam.database_envs, params[:env]), :onchange => "form.submit()" %>
-    </p>
-    <% end %>
-    <p class='filter-widget'>
-      <%= label :filter, 'date' %><br />
-      <input size="11" type="text" name="starts_at" value="<%= @date %>" id="datepicker" onchange="form.submit()" />
-    </p>
-    <p class='filter-widget'>
-      <%= label :filter, 'page selector' %><br />
-      <input id="controller_action_page" name="page" size="45" type="text" value="<%= h @page %>" />
-      <div class="auto_complete" id="controller_action_page_auto_complete"></div>
-      <script type="text/javascript">
-      //<![CDATA[
-      var controller_action_page_auto_completer = new Ajax.Autocompleter('controller_action_page', 'controller_action_page_auto_complete', '<%= h Logjam.base_url %>/logjam/auto_complete_for_controller_action_page', {method:'get', parameters: "year=<%=params[:year]%>&month=<%=params[:month]%>&day=<%=params[:day]%>&app=<%=@app%>&env=<%=@env%>"});
-      //]]>
-      </script>
-    </p>
-    <ul class='filter-widget' id='grouping-widget'>
-      <li <%= html_attributes_for_grouping("page") %>>Pages</li>
-      <li <%= html_attributes_for_grouping("request") %>>Requests</li>
-    </ul>
-    <p class='filter-widget' style="visibility:hidden;display:none;">
-      <%= label :filter, 'Show' %><br />
-      <%= select_tag 'grouping', options_for_select(Logjam::Resource.grouping_options, params['grouping']),
-          :onchange => "form.submit()" %>
-    </p>
-    <table class='filter-widget' id='resource-type-widget'>
-      <tr>
-        <td <%= html_attributes_for_resource_type("time") %>>time</td>
-        <% unless Logjam::Resource.memory_resources.empty? %>
-        <td <%= html_attributes_for_resource_type("memory") %>>memory</td>
-        <% end %>
-      </tr>
-      <tr>
-        <td <%= html_attributes_for_resource_type("call") %>>calls</td>
-        <!-- <td <%= html_attributes_for_resource_type("heap") %>>heap</td> -->
-      </tr>
-    </table>
-    <p class='filter-widget' id='resource-widget' style="visibility:hidden;display:none;">
-      <%= label :filter, 'with resource' %><br />
-      <%= select_tag 'resource', options_for_select(Logjam::Resource.resource_options, params['resource']),
-          :onchange => "form.submit()" %>
-    </p>
-    <%- if params[:grouping] == "page" -%>
-    <p class='filter-widget' id='function-widget' style="visibility:hidden;display:none;">
-      <%= label :filter, 'sorted by' %><br />
-      <%= select_tag 'grouping_function', options_for_select(Logjam::Resource.grouping_functions, params['grouping_function']),
-          :onchange => "form.submit()" %>
-    </p>
-    <%- end -%>
-    <%- if params[:grouping] == "request" && Logjam::Resource.heap_resources.include?("heap_growth") -%>
-    <p class='filter-widget' id='heap-growth-widget' style="visibility:hidden;display:none;">
-      <%= label :filter, 'heap growth only' %><br />
-      <%= check_box_tag 'heap_growth_only', "1", params['heap_growth_only']=="1", :onchange => "form.submit()" %>
-    </p>
-    <%- end -%>
-    <input id="start-minute" name="start_minute" type="hidden" value="<%= h(params[:start_minute]) %>" />
-    <input id="end-minute" name="end_minute" type="hidden" value="<%= h(params[:end_minute]) %>" />
-  </div>
-</div>
-<% end -%>
-=======
 <%= render "header" %>
->>>>>>> 500df7cd
 
 <div id='content'>
   <div id='left' class='clear-left'>
@@ -156,10 +63,4 @@
     </div>
   </div>
   <% end -%>
-</div>
-
-<script type="text/javascript"> 
-  jQuery(document).ready(function(){
-    jQuery('#datepicker').jdPicker({date_format:"YYYY-mm-dd", selectable:[<%= Logjam.database_days.map{|d| %Q|"#{d}"|}.join(', ') %>], error_out_of_range:"No data for that date."});
-  });
-</script> +</div>