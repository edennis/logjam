--- conflicted
+++ resolved
@@ -20,36 +20,7 @@
     end
 
     def to_hash
-<<<<<<< HEAD
-      @hash ||=
-        begin
-          @info.merge! :other_time => other_time, :allocated_memory => allocated_memory
-          minute = extract_minute(@info[:started_at])
-          @info[:minute] = minute
-          @info
-        end
-    end
-
-    def default_values
-      @@default_values ||=
-        begin
-          d = {:response_code => 500}
-          Resource.time_resources.map(&:to_sym).each  { |r| d[r] = 0.0 }
-          Resource.memory_resources.map(&:to_sym).each { |r| d[r] = 0 }
-          Resource.call_resources.map(&:to_sym).each { |r| d[r] = 0 }
-          d
-        end
-    end
-
-    def other_time_resources
-      @@other_time_resources ||= Resource.time_resources.map(&:to_sym) - [:total_time, :gc_time]
-    end
-
-    def other_time
-      @info[:total_time] - other_time_resources.inject(0.0){|s,r| s += @info[r]}
-=======
       @info
->>>>>>> 588172f4
     end
 
     def process(lines, info)
